--- conflicted
+++ resolved
@@ -23,7 +23,6 @@
 import Signal (Stream)
 import Varying
 import Varying (Varying)
-
 
 
 {-| Type alias to make it clearer when you are working with time values.
@@ -73,10 +72,6 @@
 inHours : Time -> Float
 inHours t =
   t / hour
-<<<<<<< HEAD
-=======
-
->>>>>>> 335010df
 
 
 {-| Takes desired number of frames per second (FPS). The resulting signal
@@ -86,16 +81,9 @@
 
 Note: Calling `fps 30` twice gives two independently running timers.
 -}
-<<<<<<< HEAD
-fps : number -> Signal Time
-fps =
-  Native.Time.fps
-=======
 fps : number -> Stream Time
 fps targetFrames =
   fpsWhen targetFrames (Varying.constant True)
-
->>>>>>> 335010df
 
 
 {-| Same as the `fps` function, but you can turn it on and off. Allows you
@@ -104,11 +92,7 @@
 the pause was. This way summing the deltas will actually give the amount
 of time that the output signal has been running.
 -}
-<<<<<<< HEAD
-fpsWhen : number -> Signal Bool -> Signal Time
-=======
 fpsWhen : number -> Varying Bool -> Stream Time
->>>>>>> 335010df
 fpsWhen =
   Native.Time.fpsWhen
 
@@ -118,48 +102,6 @@
 
 Note: Calling `every 100` twice gives two independently running timers.
 -}
-<<<<<<< HEAD
-every : Time -> Signal Time
-every =
-  Native.Time.every
-
-
-{-| Takes a time `t` and any signal. The resulting boolean signal is true for
-time `t` after every event on the input signal. So ``(second `since`
-Mouse.clicks)`` would result in a signal that is true for one second after
-each mouse click and false otherwise.
--}
-since : Time -> Signal a -> Signal Bool
-since t s =
-    let
-        start = map (always 1) s
-        stop = map (always -1) (delay t s)
-        delaydiff = foldp (+) 0 (merge start stop)
-    in
-        map ((/=) 0) delaydiff
-
-
-{-| Add a timestamp to any signal. Timestamps increase monotonically. When you
-create `(timestamp Mouse.x)`, an initial timestamp is produced. The timestamp
-updates whenever `Mouse.x` updates.
-
-Timestamp updates are tied to individual events, so
-`(timestamp Mouse.x)` and `(timestamp Mouse.y)` will always have the same
-timestamp because they rely on the same underlying event (`Mouse.position`).
--}
-timestamp : Signal a -> Signal (Time, a)
-timestamp =
-  Native.Time.timestamp
-
-
-{-| Delay a signal by a certain amount of time. So `(delay second Mouse.clicks)`
-will update one second later than any mouse click.
--}
-delay : Time -> Signal a -> Signal a
-delay =
-  Native.Time.delay
-=======
 every : Time -> Varying Time
 every =
-  Native.Time.every
->>>>>>> 335010df
+  Native.Time.every