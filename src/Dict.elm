--- conflicted
+++ resolved
@@ -90,43 +90,17 @@
 empty = RBEmpty_elm_builtin LBlack
 
 
-<<<<<<< HEAD
 max : Dict k v -> Result String (k, v)
 max dict =
     case dict of
-      RBNode _ key value _ (RBEmpty _) ->
+      RBNode_elm_builtin _ key value _ (RBEmpty_elm_builtin _) ->
           Ok (key, value)
-=======
-min : Dict k v -> (k,v)
-min dict =
-    case dict of
-      RBNode_elm_builtin _ key value (RBEmpty_elm_builtin LBlack) _ ->
-          (key, value)
-
-      RBNode_elm_builtin _ _ _ left _ ->
-          min left
-
-      RBEmpty_elm_builtin LBlack ->
-          Native.Debug.crash "(min Empty) is not defined"
-
-
-max : Dict k v -> (k, v)
-max dict =
-    case dict of
-      RBNode_elm_builtin _ key value _ (RBEmpty_elm_builtin _) ->
-          (key, value)
->>>>>>> f0c7b89d
 
       RBNode_elm_builtin _ _ _ _ right ->
           max right
 
-<<<<<<< HEAD
-      RBEmpty _ ->
+      RBEmpty_elm_builtin _ ->
           Err "(max Empty) is not defined"
-=======
-      RBEmpty_elm_builtin _ ->
-          Native.Debug.crash "(max Empty) is not defined"
->>>>>>> f0c7b89d
 
 
 {-| Get the value associated with a key. If the key is not found, return
@@ -332,15 +306,8 @@
                 reportRemBug "Black/Red/LBlack" c (showNColor cl) (showLColor cr)
 
       -- l and r are both RBNodes
-<<<<<<< HEAD
-      (RBNode cl kl vl ll rl, RBNode _ _ _ _ _) ->
+      (RBNode_elm_builtin cl kl vl ll rl, RBNode_elm_builtin _ _ _ _ _) ->
           let (k, v) = withDefault (kl, vl) (toMaybe (max rl))
-=======
-      (RBNode_elm_builtin cl kl vl ll rl, RBNode_elm_builtin cr kr vr lr rr) ->
-          let l = RBNode_elm_builtin cl kl vl ll rl
-              r = RBNode_elm_builtin cr kr vr lr rr
-              (k, v) = max l
->>>>>>> f0c7b89d
               l'     = remove_max cl kl vl ll rl
           in
               bubble c k v l' r
