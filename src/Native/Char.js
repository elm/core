--- conflicted
+++ resolved
@@ -9,23 +9,12 @@
 
 	var Utils = Elm.Native.Utils.make(localRuntime);
 
-<<<<<<< HEAD
-    return localRuntime.Native.Char.values = {
-        fromCode : function(c) { return Utils.chr(String.fromCharCode(c)); },
-        toCode   : function(c) { return c.charCodeAt(0); },
-        toUpper  : function(c) { return Utils.chr(c.toUpperCase()); },
-        toLower  : function(c) { return Utils.chr(c.toLowerCase()); },
-        toLocaleUpper : function(c) { return Utils.chr(c.toLocaleUpperCase()); },
-        toLocaleLower : function(c) { return Utils.chr(c.toLocaleLowerCase()); },
-    };
-=======
 	return localRuntime.Native.Char.values = {
-		fromCode : function(c) { return String.fromCharCode(c); },
+		fromCode : function(c) { return Utils.chr(String.fromCharCode(c)); },
 		toCode   : function(c) { return c.charCodeAt(0); },
 		toUpper  : function(c) { return Utils.chr(c.toUpperCase()); },
 		toLower  : function(c) { return Utils.chr(c.toLowerCase()); },
 		toLocaleUpper : function(c) { return Utils.chr(c.toLocaleUpperCase()); },
 		toLocaleLower : function(c) { return Utils.chr(c.toLocaleLowerCase()); },
 	};
->>>>>>> 335010df
 };