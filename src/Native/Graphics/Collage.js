--- conflicted
+++ resolved
@@ -6,520 +6,6 @@
 
 // definition
 Elm.Native.Graphics.Collage.make = function(localRuntime) {
-<<<<<<< HEAD
-    'use strict';
-
-    // attempt to short-circuit
-    localRuntime.Native = localRuntime.Native || {};
-    localRuntime.Native.Graphics = localRuntime.Native.Graphics || {};
-    localRuntime.Native.Graphics.Collage = localRuntime.Native.Graphics.Collage || {};
-    if ('values' in localRuntime.Native.Graphics.Collage) {
-        return localRuntime.Native.Graphics.Collage.values;
-    }
-
-    // okay, we cannot short-ciruit, so now we define everything
-    var Color = Elm.Native.Color.make(localRuntime);
-    var List = Elm.Native.List.make(localRuntime);
-    var Transform = Elm.Transform2D.make(localRuntime);
-    var Utils = Elm.Native.Utils.make(localRuntime);
-
-    var Element = Elm.Graphics.Element.make(localRuntime);
-    var NativeElement = Elm.Native.Graphics.Element.make(localRuntime);
-
-    function setStrokeStyle(ctx, style) {
-        ctx.lineWidth = style.width;
-
-        var cap = style.cap.ctor;
-        ctx.lineCap = cap === 'Flat'
-            ? 'butt'
-            : cap === 'Round'
-                ? 'round'
-                : 'square';
-
-        var join = style.join.ctor;
-        ctx.lineJoin = join === 'Smooth'
-            ? 'round'
-            : join === 'Sharp'
-                ? 'miter'
-                : 'bevel';
-
-        ctx.miterLimit = style.join._0 || 10;
-        ctx.strokeStyle = Color.toCss(style.color);
-    }
-
-    function setFillStyle(ctx, style) {
-        var sty = style.ctor;
-        ctx.fillStyle = sty === 'Solid'
-            ? Color.toCss(style._0)
-            : sty === 'Texture'
-                ? texture(redo, ctx, style._0)
-                : gradient(ctx, style._0);
-    }
-
-    function trace(ctx, path) {
-        var points = List.toArray(path);
-        var i = points.length - 1;
-        if (i <= 0) {
-            return;
-        }
-        ctx.moveTo(points[i]._0, points[i]._1);
-        while (i--) {
-            ctx.lineTo(points[i]._0, points[i]._1);
-        }
-        if (path.closed) {
-            i = points.length - 1;
-            ctx.lineTo(points[i]._0, points[i]._1);
-        }
-    }
-
-    function line(ctx,style,path) {
-        (style.dashing.ctor === '[]')
-            ? trace(ctx, path)
-            : customLineHelp(ctx, style, path);
-        ctx.scale(1,-1);
-        ctx.stroke();
-    }
-
-    function customLineHelp(ctx, style, path) {
-        var points = List.toArray(path);
-        if (path.closed) {
-            points.push(points[0]);
-        }
-        var pattern = List.toArray(style.dashing);
-        var i = points.length - 1;
-        if (i <= 0) {
-            return;
-        }
-        var x0 = points[i]._0, y0 = points[i]._1;
-        var x1=0, y1=0, dx=0, dy=0, remaining=0, nx=0, ny=0;
-        var pindex = 0, plen = pattern.length;
-        var draw = true, segmentLength = pattern[0];
-        ctx.moveTo(x0,y0);
-        while (i--) {
-            x1 = points[i]._0; y1 = points[i]._1;
-            dx = x1 - x0; dy = y1 - y0;
-            remaining = Math.sqrt(dx * dx + dy * dy);
-            while (segmentLength <= remaining) {
-                x0 += dx * segmentLength / remaining;
-                y0 += dy * segmentLength / remaining;
-                ctx[draw ? 'lineTo' : 'moveTo'](x0, y0);
-                // update starting position
-                dx = x1 - x0; dy = y1 - y0;
-                remaining = Math.sqrt(dx * dx + dy * dy);
-                // update pattern
-                draw = !draw;
-                pindex = (pindex + 1) % plen;
-                segmentLength = pattern[pindex];
-            }
-            if (remaining > 0) {
-                ctx[draw ? 'lineTo' : 'moveTo'](x1, y1);
-                segmentLength -= remaining;
-            }
-            x0 = x1; y0 = y1;
-        }
-    }
-
-    function drawLine(ctx, style, path) {
-        setStrokeStyle(ctx, style);
-        return line(ctx, style, path);
-    }
-
-    function texture(redo, ctx, src) {
-        var img = new Image();
-        img.src = src;
-        img.onload = redo;
-        return ctx.createPattern(img, 'repeat');
-    }
-
-    function gradient(ctx, grad) {
-        var g;
-        var stops = [];
-        if (grad.ctor === 'Linear') {
-            var p0 = grad._0, p1 = grad._1;
-            g = ctx.createLinearGradient(p0._0, -p0._1, p1._0, -p1._1);
-            stops = List.toArray(grad._2);
-        } else {
-            var p0 = grad._0, p2 = grad._2;
-            g = ctx.createRadialGradient(p0._0, -p0._1, grad._1, p2._0, -p2._1, grad._3);
-            stops = List.toArray(grad._4);
-        }
-        var len = stops.length;
-        for (var i = 0; i < len; ++i) {
-            var stop = stops[i];
-            g.addColorStop(stop._0, Color.toCss(stop._1));
-        }
-        return g;
-    }
-
-    function drawShape(redo, ctx, style, path) {
-        trace(ctx, path);
-        setFillStyle(ctx, style);
-        ctx.scale(1,-1);
-        ctx.fill();
-    }
-
-    // Convert the object returned by the text module
-    // into something we can use for styling canvas text
-    function parseTextModuleOutput(text) {
-        // the array is necessary to guarantee property order
-        var props = ['font-style', 'font-variant', 'font-weight',
-                     'font-size', 'font-family'];
-        var defaults = {
-            "font-style"   : "normal",
-            "font-variant" : "normal",
-            "font-weight"  : "normal",
-            "font-size"    : "12px",
-            "font-family"  : "sans-serif",
-        };
-
-        // Convert to HTML and use the style attribute to extract styles
-        var node = document.createElement('div');
-        node.innerHTML = Utils.makeText(text);
-        var textArr = [];
-        for (var n=0; n<node.childNodes.length; n++) {
-            var span = node.childNodes[n];
-            var textObj = {
-                text: span.textContent,
-                fontString: ''
-            };
-            for (var i=0; i<props.length; i++) {
-                var p = props[i];
-                var value = span.style && span.style.hasOwnProperty(p)
-                                       && span.style[p].length > 0
-                            ? span.style[p]
-                            : defaults[p];
-                textObj.fontString += " " + value;
-                if (p == 'font-size') {
-                    // Record the text height for later use
-                    if (/[0-9]+px/i.test(value))
-                        textObj.height = parseInt(value.substring(0, value.length - 2));
-                    else
-                        textObj.height = 0;
-
-                }
-            }
-            // Extract the color for use with filled text only
-            if (span.style) textObj.color = span.style['color']
-            textArr.push(textObj);
-        }
-        return textArr;
-    }
-
-    function drawText(ctx, text, canvasDrawFn) {
-        ctx.scale(1,-1);
-        var textArr = parseTextModuleOutput(text);
-        var totalWidth = 0;
-        var maxHeight = 0;
-        textArr.forEach( function(textObj) {
-            ctx.font = textObj.fontString;
-            var metrics = ctx.measureText(textObj.text);
-            textObj.width = metrics.width;
-            totalWidth += textObj.width;
-            maxHeight = Math.max(maxHeight, textObj.height);
-        });
-        var x = -totalWidth / 2.0;
-        textArr.forEach( function(textObj) {
-            ctx.font = textObj.fontString;
-            ctx.fillStyle = textObj.color
-                ? textObj.color
-                : "#000" // black fill if no color set
-            canvasDrawFn.call(ctx, textObj.text, x, maxHeight / 2);
-            x += textObj.width;
-        });
-    }
-
-    function fillText(redo, ctx, text) {
-        drawText(ctx, text, ctx.fillText);
-    }
-
-    function strokeText(redo, ctx, style, text) {
-        setStrokeStyle(ctx, style);
-        // Use native canvas API for dashes only for text for now
-        // Degrades to non-dashed on IE 9 + 10
-        if (style.dashing.ctor !== '[]' && ctx.setLineDash) {
-            var pattern = List.toArray(style.dashing);
-            ctx.setLineDash(pattern);
-        }
-        drawText(ctx, text, ctx.strokeText);
-    }
-
-    function drawImage(redo, ctx, form) {
-        var img = new Image();
-        img.onload = redo;
-        img.src = form._3;
-        var w = form._0,
-            h = form._1,
-            pos = form._2,
-            srcX = pos._0,
-            srcY = pos._1,
-            srcW = w,
-            srcH = h,
-            destX = -w/2,
-            destY = -h/2,
-            destW = w,
-            destH = h;
-
-        ctx.scale(1,-1);
-        ctx.drawImage(img, srcX, srcY, srcW, srcH, destX, destY, destW, destH);
-    }
-
-    function renderForm(redo, ctx, form) {
-        ctx.save();
-        var x = form.x, y = form.y, theta = form.theta, scale = form.scale;
-        if (x !== 0 || y !== 0) ctx.translate(x, y);
-        if (theta !== 0) ctx.rotate(theta);
-        if (scale !== 1) ctx.scale(scale,scale);
-        if (form.alpha !== 1) ctx.globalAlpha = ctx.globalAlpha * form.alpha;
-        ctx.beginPath();
-        var f = form.form;
-        switch(f.ctor) {
-        case 'FPath' : drawLine(ctx, f._0, f._1); break;
-        case 'FImage': drawImage(redo, ctx, f); break;
-        case 'FShape':
-          if (f._0.ctor === 'Line') {
-            f._1.closed = true;
-            drawLine(ctx, f._0._0, f._1);
-          } else {
-            drawShape(redo, ctx, f._0._0, f._1);
-            break;
-          }
-        case 'FText':
-          fillText(redo, ctx, f._0);
-          break;
-        case 'FOutlinedText':
-          strokeText(redo, ctx, f._0, f._1);
-          break;
-        }
-        ctx.restore();
-    }
-
-    function formToMatrix(form) {
-       var scale = form.scale;
-       var matrix = A6( Transform.matrix, scale, 0, 0, scale, form.x, form.y );
-
-       var theta = form.theta
-       if (theta !== 0) {
-           matrix = A2( Transform.multiply, matrix, Transform.rotation(theta) );
-       }
-
-       return matrix;
-    }
-
-    function str(n) {
-        if (n < 0.00001 && n > -0.00001) return 0;
-        return n;
-    }
-
-    function makeTransform(w, h, form, matrices) {
-        var props = form.form._0.props;
-        var m = A6( Transform.matrix, 1, 0, 0, -1,
-                    (w - props.width ) / 2,
-                    (h - props.height) / 2 );
-        var len = matrices.length;
-        for (var i = 0; i < len; ++i) {
-            m = A2( Transform.multiply, m, matrices[i] );
-        }
-        m = A2( Transform.multiply, m, formToMatrix(form) );
-
-        return 'matrix(' + str( m[0]) + ', ' + str( m[3]) + ', ' +
-                           str(-m[1]) + ', ' + str(-m[4]) + ', ' +
-                           str( m[2]) + ', ' + str( m[5]) + ')';
-    }
-
-    function stepperHelp(list) {
-        var arr = List.toArray(list);
-        var i = 0;
-        function peekNext() {
-            return i < arr.length ? arr[i].form.ctor : '';
-        }
-        // assumes that there is a next element
-        function next() {
-            var out = arr[i];
-            ++i;
-            return out;
-        }
-        return {
-            peekNext:peekNext,
-            next:next
-        };
-    }
-
-    function formStepper(forms) {
-        var ps = [stepperHelp(forms)];
-        var matrices = [];
-        var alphas = [];
-        function peekNext() {
-            var len = ps.length;
-            var formType = '';
-            for (var i = 0; i < len; ++i ) {
-                if (formType = ps[i].peekNext()) return formType;
-            }
-            return '';
-        }
-        // assumes that there is a next element
-        function next(ctx) {
-            while (!ps[0].peekNext()) {
-                ps.shift();
-                matrices.pop();
-                alphas.shift();
-                if (ctx) { ctx.restore(); }
-            }
-            var out = ps[0].next();
-            var f = out.form;
-            if (f.ctor === 'FGroup') {
-                ps.unshift(stepperHelp(f._1));
-                var m = A2(Transform.multiply, f._0, formToMatrix(out));
-                ctx.save();
-                ctx.transform(m[0], m[3], m[1], m[4], m[2], m[5]);
-                matrices.push(m);
-
-                var alpha = (alphas[0] || 1) * out.alpha;
-                alphas.unshift(alpha);
-                ctx.globalAlpha = alpha;
-            }
-            return out;
-        }
-        function transforms() { return matrices; }
-        function alpha() { return alphas[0] || 1; }
-        return {
-            peekNext:peekNext,
-            next:next,
-            transforms:transforms,
-            alpha:alpha
-        };
-    }
-
-    function makeCanvas(w,h) {
-        var canvas = NativeElement.createNode('canvas');
-        canvas.style.width  = w + 'px';
-        canvas.style.height = h + 'px';
-        canvas.style.display = "block";
-        canvas.style.position = "absolute";
-        var ratio = window.devicePixelRatio || 1;
-        canvas.width  = w * ratio;
-        canvas.height = h * ratio;
-        return canvas;
-    }
-
-    function render(model) {
-        var div = NativeElement.createNode('div');
-        div.style.overflow = 'hidden';
-        div.style.position = 'relative';
-        update(div, model, model);
-        return div;
-    }
-
-    function nodeStepper(w,h,div) {
-        var kids = div.childNodes;
-        var i = 0;
-        var ratio = window.devicePixelRatio || 1;
-
-        function transform(transforms, ctx) {
-            ctx.translate( w / 2 * ratio, h / 2 * ratio );
-            ctx.scale( ratio, -ratio );
-            var len = transforms.length;
-            for (var i = 0; i < len; ++i)
-            {
-                var m = transforms[i];
-                ctx.save();
-                ctx.transform(m[0], m[3], m[1], m[4], m[2], m[5]);
-            }
-            return ctx;
-        }
-        function nextContext(transforms) {
-            while (i < kids.length)
-            {
-                var node = kids[i];
-                if (node.getContext)
-                {
-                    node.width = w * ratio;
-                    node.height = h * ratio;
-                    node.style.width = w + 'px';
-                    node.style.height = h + 'px';
-                    ++i;
-                    return transform(transforms, node.getContext('2d'));
-                }
-                div.removeChild(node);
-            }
-            var canvas = makeCanvas(w,h);
-            div.appendChild(canvas);
-            // we have added a new node, so we must step our position
-            ++i;
-            return transform(transforms, canvas.getContext('2d'));
-        }
-        function addElement(matrices, alpha, form) {
-            var kid = kids[i];
-            var elem = form.form._0;
-
-            var node = (!kid || kid.getContext)
-                ? NativeElement.render(elem)
-                : NativeElement.update(kid, kid.oldElement, elem);
-
-            node.style.position = 'absolute';
-            node.style.opacity = alpha * form.alpha * elem.props.opacity;
-            NativeElement.addTransform(node.style, makeTransform(w, h, form, matrices));
-            node.oldElement = elem;
-            ++i;
-            if (!kid) {
-                div.appendChild(node);
-            } else {
-                div.insertBefore(node, kid);
-            }
-        }
-        function clearRest() {
-            while (i < kids.length) {
-                div.removeChild(kids[i]);
-            }
-        }
-        return { nextContext:nextContext, addElement:addElement, clearRest:clearRest };
-    }
-
-
-    function update(div, _, model) {
-        var w = model.w;
-        var h = model.h;
-
-        var forms = formStepper(model.forms);
-        var nodes = nodeStepper(w,h,div);
-        var ctx = null;
-        var formType = '';
-
-        while (formType = forms.peekNext()) {
-            // make sure we have context if we need it
-            if (ctx === null && formType !== 'FElement') {
-                ctx = nodes.nextContext(forms.transforms());
-                ctx.globalAlpha = forms.alpha();
-            }
-
-            var form = forms.next(ctx);
-            // if it is FGroup, all updates are made within formStepper when next is called.
-            if (formType === 'FElement') {
-                // update or insert an element, get a new context
-                nodes.addElement(forms.transforms(), forms.alpha(), form);
-                ctx = null;
-            } else if (formType !== 'FGroup') {
-                renderForm(function() { update(div, model, model); }, ctx, form);
-            }
-        }
-        nodes.clearRest();
-        return div;
-    }
-
-
-    function collage(w,h,forms) {
-        return A3(Element.newElement, w, h, {
-            ctor: 'Custom',
-            type: 'Collage',
-            render: render,
-            update: update,
-            model: {w:w, h:h, forms:forms}
-      	});
-    }
-
-    return localRuntime.Native.Graphics.Collage.values = {
-        collage:F3(collage)
-    };
-=======
 	'use strict';
 
 	// attempt to short-circuit
@@ -535,10 +21,42 @@
 	var Color = Elm.Native.Color.make(localRuntime);
 	var List = Elm.Native.List.make(localRuntime);
 	var Transform = Elm.Transform2D.make(localRuntime);
+	var Utils = Elm.Native.Utils.make(localRuntime);
 
 	var Element = Elm.Graphics.Element.make(localRuntime);
 	var NativeElement = Elm.Native.Graphics.Element.make(localRuntime);
 
+	function setStrokeStyle(ctx, style)
+	{
+		ctx.lineWidth = style.width;
+
+		var cap = style.cap.ctor;
+		ctx.lineCap = cap === 'Flat'
+			? 'butt'
+			: cap === 'Round'
+				? 'round'
+				: 'square';
+
+		var join = style.join.ctor;
+		ctx.lineJoin = join === 'Smooth'
+			? 'round'
+			: join === 'Sharp'
+				? 'miter'
+				: 'bevel';
+
+		ctx.miterLimit = style.join._0 || 10;
+		ctx.strokeStyle = Color.toCss(style.color);
+	}
+
+	function setFillStyle(ctx, style)
+	{
+		var sty = style.ctor;
+		ctx.fillStyle = sty === 'Solid'
+			? Color.toCss(style._0)
+			: sty === 'Texture'
+				? texture(redo, ctx, style._0)
+				: gradient(ctx, style._0);
+	}
 
 	function trace(ctx, path)
 	{
@@ -616,25 +134,7 @@
 
 	function drawLine(ctx, style, path)
 	{
-		ctx.lineWidth = style.width;
-
-		var cap = style.cap.ctor;
-		ctx.lineCap = cap === 'Flat'
-			? 'butt'
-			: cap === 'Round'
-				? 'round'
-				: 'square';
-
-		var join = style.join.ctor;
-		ctx.lineJoin = join === 'Smooth'
-			? 'round'
-			: join === 'Sharp'
-				? 'miter'
-				: 'bevel';
-
-		ctx.miterLimit = style.join._0 || 10;
-		ctx.strokeStyle = Color.toCss(style.color);
-
+		setStrokeStyle(ctx, style);
 		return line(ctx, style, path);
 	}
 
@@ -674,15 +174,116 @@
 	function drawShape(redo, ctx, style, path)
 	{
 		trace(ctx, path);
-		var sty = style.ctor;
-		ctx.fillStyle = sty === 'Solid'
-			? Color.toCss(style._0)
-			: sty === 'Texture'
-				? texture(redo, ctx, style._0)
-				: gradient(ctx, style._0);
-
+		setFillStyle(ctx, style);
 		ctx.scale(1,-1);
 		ctx.fill();
+	}
+
+	// Convert the object returned by the text module
+	// into something we can use for styling canvas text
+	function parseTextModuleOutput(text)
+	{
+		// the array is necessary to guarantee property order
+		var props = [
+			'font-style',
+			'font-variant',
+			'font-weight',
+			'font-size',
+			'font-family'
+		];
+		var defaults = {
+			"font-style": "normal",
+			"font-variant": "normal",
+			"font-weight": "normal",
+			"font-size": "12px",
+			"font-family": "sans-serif"
+		};
+
+		// Convert to HTML and use the style attribute to extract styles
+		var node = document.createElement('div');
+		node.innerHTML = Utils.makeText(text);
+		var textArr = [];
+		for (var n = 0; n < node.childNodes.length; ++n)
+		{
+			var span = node.childNodes[n];
+			var textObj = {
+				text: span.textContent,
+				fontString: ''
+			};
+			for (var i = 0; i < props.length; ++i)
+			{
+				var p = props[i];
+				var hasProp =
+					span.style
+					&& span.style.hasOwnProperty(p)
+					&& span.style[p].length > 0;
+				var value = hasProp
+					? span.style[p]
+					: defaults[p];
+				textObj.fontString += " " + value;
+				if (p === 'font-size')
+				{
+					// Record the text height for later use
+					if (/[0-9]+px/i.test(value))
+					{
+						textObj.height = parseInt(value.substring(0, value.length - 2));
+					}
+					else
+					{
+						textObj.height = 0;
+					}
+				}
+			}
+			// Extract the color for use with filled text only
+			if (span.style)
+			{
+				textObj.color = span.style['color'];
+			}
+			textArr.push(textObj);
+		}
+		return textArr;
+	}
+
+	function drawText(ctx, text, canvasDrawFn)
+	{
+		ctx.scale(1,-1);
+		var textArr = parseTextModuleOutput(text);
+		var totalWidth = 0;
+		var maxHeight = 0;
+		textArr.forEach( function(textObj) {
+			ctx.font = textObj.fontString;
+			var metrics = ctx.measureText(textObj.text);
+			textObj.width = metrics.width;
+			totalWidth += textObj.width;
+			maxHeight = Math.max(maxHeight, textObj.height);
+		});
+		var x = -totalWidth / 2.0;
+		textArr.forEach( function(textObj) {
+			ctx.font = textObj.fontString;
+			ctx.fillStyle = textObj.color
+				? textObj.color
+				: "#000"; // black fill if no color set
+			canvasDrawFn.call(ctx, textObj.text, x, maxHeight / 2);
+			x += textObj.width;
+		});
+	}
+
+	function fillText(redo, ctx, text)
+	{
+		drawText(ctx, text, ctx.fillText);
+	}
+
+	function strokeText(redo, ctx, style, text)
+	{
+		setStrokeStyle(ctx, style);
+		// Use native canvas API for dashes only for text for now
+		// Degrades to non-dashed on IE 9 + 10
+		if (style.dashing.ctor !== '[]' && ctx.setLineDash)
+		{
+			var pattern = List.toArray(style.dashing);
+			ctx.setLineDash(pattern);
+		}
+		drawText(ctx, text, ctx.strokeText);
 	}
 
 	function drawImage(redo, ctx, form)
@@ -716,7 +317,7 @@
 		if (form.alpha !== 1) ctx.globalAlpha = ctx.globalAlpha * form.alpha;
 		ctx.beginPath();
 		var f = form.form;
-		switch(f.ctor)
+		switch (f.ctor)
 		{
 			case 'FPath':
 				drawLine(ctx, f._0, f._1);
@@ -737,6 +338,14 @@
 					drawShape(redo, ctx, f._0._0, f._1);
 				}
 				break;
+
+			case 'FText':
+				fillText(redo, ctx, f._0);
+				break;
+
+			case 'FOutlinedText':
+				strokeText(redo, ctx, f._0, f._1);
+				break;
 		}
 		ctx.restore();
 	}
@@ -757,7 +366,10 @@
 
 	function str(n)
 	{
-		if (n < 0.00001 && n > -0.00001) return 0;
+		if (n < 0.00001 && n > -0.00001)
+		{
+			return 0;
+		}
 		return n;
 	}
 
@@ -796,8 +408,8 @@
 			return out;
 		}
 		return {
-			peekNext:peekNext,
-			next:next
+			peekNext: peekNext,
+			next: next
 		};
 	}
 
@@ -868,8 +480,9 @@
 		canvas.style.height = h + 'px';
 		canvas.style.display = "block";
 		canvas.style.position = "absolute";
-		canvas.width  = w;
-		canvas.height = h;
+		var ratio = window.devicePixelRatio || 1;
+		canvas.width  = w * ratio;
+		canvas.height = h * ratio;
 		return canvas;
 	}
 
@@ -886,10 +499,12 @@
 	{
 		var kids = div.childNodes;
 		var i = 0;
+		var ratio = window.devicePixelRatio || 1;
+
 		function transform(transforms, ctx)
 		{
-			ctx.translate(w/2, h/2);
-			ctx.scale(1,-1);
+			ctx.translate( w / 2 * ratio, h / 2 * ratio );
+			ctx.scale( ratio, -ratio );
 			var len = transforms.length;
 			for (var i = 0; i < len; ++i)
 			{
@@ -906,8 +521,8 @@
 				var node = kids[i];
 				if (node.getContext)
 				{
-					node.width = w;
-					node.height = h;
+					node.width = w * ratio;
+					node.height = h * ratio;
 					node.style.width = w + 'px';
 					node.style.height = h + 'px';
 					++i;
@@ -1010,5 +625,5 @@
 	return localRuntime.Native.Graphics.Collage.values = {
 		collage: F3(collage)
 	};
->>>>>>> 335010df
+
 };