--- conflicted
+++ resolved
@@ -10,17 +10,7 @@
 
 tests : Test
 tests =
-<<<<<<< HEAD
-  let simpleTests = suite "Simple Stuff"
-        [ test "is empty" <| assert (String.isEmpty "")
-        , test "is not empty" <| assert (not (String.isEmpty ("the world")))
-        , test "length" <| assertEqual 11 (String.length "innumerable")
-        , test "endsWith" (assert <| String.endsWith "ship" "spaceship")
-        , test "reverse" <| assertEqual "desserts" (String.reverse "stressed")
-        , test "reverse unicode" <| assertEqual "ma͒n𝌆" (String.reverse "𝌆na͒m")
-        , test "repeat" <| assertEqual "hahaha" (String.repeat 3 "ha")
-        ]
-=======
+
     let
         simpleTests =
             describe "Simple Stuff"
@@ -29,11 +19,11 @@
                 , test "length" <| \() -> Expect.equal 11 (String.length "innumerable")
                 , test "endsWith" <| \() -> Expect.equal True <| String.endsWith "ship" "spaceship"
                 , test "reverse" <| \() -> Expect.equal "desserts" (String.reverse "stressed")
+                , test "reverse unicode" <| assertEqual "ma͒n𝌆" (String.reverse "𝌆na͒m")
                 , test "repeat" <| \() -> Expect.equal "hahaha" (String.repeat 3 "ha")
                 , test "indexes" <| \() -> Expect.equal [ 0, 2 ] (String.indexes "a" "aha")
                 , test "empty indexes" <| \() -> Expect.equal [] (String.indexes "" "aha")
                 ]
->>>>>>> b4181e49
 
         combiningTests =
             describe "Combining Strings"
